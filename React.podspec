--- conflicted
+++ resolved
@@ -3,9 +3,8 @@
 package = JSON.parse(File.read(File.join(__dir__, "package.json")))
 
 Pod::Spec.new do |s|
-<<<<<<< HEAD
   s.name                    = "React"
-  s.version                 = "0.42.0-rc.1"
+  s.version                 = "0.42.0-rc.2"
   s.summary                 = package["description"]
   s.description             = <<-DESC
                                 React Native apps are built using the React JS
@@ -30,34 +29,6 @@
   s.pod_target_xcconfig     = { "CLANG_CXX_LANGUAGE_STANDARD" => "c++14" }
   s.preserve_paths          = "package.json", "LICENSE", "LICENSE-CustomComponents", "PATENTS"
   s.cocoapods_version       = ">= 1.2.0"
-=======
-  s.name                = "React"
-  s.version             = "0.42.0-rc.2"
-  s.summary             = package['description']
-  s.description         = <<-DESC
-                            React Native apps are built using the React JS
-                            framework, and render directly to native UIKit
-                            elements using a fully asynchronous architecture.
-                            There is no browser and no HTML. We have picked what
-                            we think is the best set of features from these and
-                            other technologies to build what we hope to become
-                            the best product development framework available,
-                            with an emphasis on iteration speed, developer
-                            delight, continuity of technology, and absolutely
-                            beautiful and fast products with no compromises in
-                            quality or capability.
-                         DESC
-  s.homepage            = "http://facebook.github.io/react-native/"
-  s.license             = package['license']
-  s.author              = "Facebook"
-  s.source              = { :git => "https://github.com/facebook/react-native.git", :tag => "v#{s.version}" }
-  s.default_subspec     = 'Core'
-  s.requires_arc        = true
-  s.platform            = :ios, "8.0"
-  s.pod_target_xcconfig = { "CLANG_CXX_LANGUAGE_STANDARD" => "c++14" }
-  s.header_dir          = 'React'
-  s.preserve_paths      = "package.json", "LICENSE", "LICENSE-CustomComponents", "PATENTS"
->>>>>>> ead6dcd0
 
   s.subspec "Core" do |ss|
     ss.dependency             "Yoga", "#{package["version"]}.React"
